--- conflicted
+++ resolved
@@ -19,11 +19,7 @@
       eslint-plugin-promise: ^4.2.1
       tsup: ^6.1.2
       turbo: ^1.3.0
-<<<<<<< HEAD
-      typescript: ^4.7.4
-=======
       typescript: 4.4.4
->>>>>>> e70ae746
       vite: 3.0.0
     dependencies:
       '@changesets/cli': 2.23.0
@@ -148,10 +144,7 @@
       cross-env: ^7.0.3
       lodash-es: ^4.17.21
       sass: ^1.52.2
-<<<<<<< HEAD
-=======
       tsconfig: workspace:*
->>>>>>> e70ae746
       vite: 3.0.0
       vite-plugin-shopify: workspace:*
     dependencies:
@@ -159,10 +152,7 @@
     devDependencies:
       cross-env: 7.0.3
       sass: 1.52.3
-<<<<<<< HEAD
-=======
       tsconfig: link:../../packages/tsconfig
->>>>>>> e70ae746
       vite: 3.0.0_sass@1.52.3
       vite-plugin-shopify: link:../../packages/vite-plugin-shopify
 
